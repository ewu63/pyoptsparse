# Standard Python modules
from collections import OrderedDict
import copy
import datetime
import os
import shutil
import tempfile
import time
from typing import Any, Callable, Dict, List, Optional, Union

# External modules
from baseclasses import BaseSolver
import numpy as np
from numpy import ndarray

# Local modules
from .pyOpt_MPI import MPI
from .pyOpt_error import Error, pyOptSparseWarning
from .pyOpt_gradient import Gradient
from .pyOpt_history import History
from .pyOpt_optimization import Optimization
from .pyOpt_solution import Solution
from .pyOpt_utils import EPS, IDATA, INFINITY, convertToCOO, convertToDense, extractRows, mapToCSC, scaleRows

# isort: off


class Optimizer(BaseSolver):
    def __init__(
        self,
        name: str,
        category: str,
        defaultOptions: Dict[str, Any] = {},
        informs: Dict[int, str] = {},
        options: Dict[str, Any] = {},
        checkDefaultOptions: bool = True,
        caseSensitiveOptions: bool = True,
        version: Optional[str] = None,
    ):
        """
        This is the base optimizer class that all optimizers inherit from.
        We define common methods here to avoid code duplication.

        Parameters
        ----------
        name : str
            Optimizer name
        category : str
            Typically local or global
        defaultOptions : dictionary
            A dictionary containing the default options
        informs : dict
            Dictionary of the inform codes
        """
        super().__init__(
            name,
            category,
            defaultOptions=defaultOptions,
            options=options,
            informs=informs,
            checkDefaultOptions=checkDefaultOptions,
            caseSensitiveOptions=caseSensitiveOptions,
        )
        self.callCounter = 0
        self.sens: Union[None, Callable, Gradient] = None
        self.optProb: Optimization
        self.version: Optional[str] = version

        # Default options:
        self.appendLinearConstraints: bool = False
        self.jacType: str = "dense"
        self.unconstrained: bool = False
        self.userObjTime: float = 0.0
        self.userSensTime: float = 0.0
        self.interfaceTime: float = 0.0
        self.userObjCalls: int = 0
        self.userSensCalls: int = 0
        self.storeSens: bool = True

        # Cache storage
        self.cache: Dict[str, Any] = {"x": None, "fobj": None, "fcon": None, "gobj": None, "gcon": None}

        # A second-level cache for optimizers that require callbacks
        # for each constraint. (eg. PSQP etc)
        self.storedData: Dict[str, Any] = {"x": None}

        # Store the Jacobian conversion maps
        self._jac_map_csr_to_csc = None

        # Initialize metadata
        self.metadata: Dict[str, Any] = {}

    def _clearTimings(self):
        """Clear timings and call counters"""
        self.userObjTime = 0.0
        self.userSensTime = 0.0
        self.interfaceTime = 0.0
        self.userObjCalls = 0
        self.userSensCalls = 0

    def _setSens(self, sens: Union[None, str, Callable], sensStep: float, sensMode: str):
        """
        Common function to setup sens function
        """

        # If the sens parameter is None and the sens parameter in the
        # optProb is not None, use the optProb setting
        if sens is None and self.optProb.sens is not None:
            sens = self.optProb.sens

        # If we have SNOPT set derivative level to 3...it will be
        # reset if necessary
        if self.name in ["SNOPT"]:
            # SNOPT is the only one where None is ok.
            self.setOption("Derivative level", 3)

        # Next we determine what to what to do about
        # derivatives. We must have a function or we use FD or CS:
        if sens is None:
            if self.name in ["SNOPT"]:
                # SNOPT is the only one where None is ok.
                self.setOption("Derivative level", 0)
                self.sens = None
            else:
                raise Error(
                    "'None' value given for sens. "
                    + "Must be one of 'FD', 'FDR', 'CD', 'CDR', 'CS' or a user supplied function."
                )
        elif callable(sens):
            # We have function handle for gradients! Excellent!
            self.sens = sens
        elif sens.lower() in ["fd", "fdr", "cd", "cdr", "cs"]:
            # Create the gradient class that will operate just like if
            # the user supplied function
            self.sens = Gradient(self.optProb, sens.lower(), sensStep, sensMode, self.optProb.comm)
        else:
            raise Error(
                "Unknown value given for sens. Must be one of [None,'FD','FDR','CD','CDR','CS'] or a python function handle"
            )

    def _setHistory(self, storeHistory: str, hotStart: str):
        """
        Generic routine for setting up the hot start information

        Parameters
        ----------
        storeHistory : str
            File for possible history file. Or None if not writing file.

        hotStart : str
            Filename for history file for hot start
        """
        # we have to wrap the whole function
        # so it's parallel safe
        if self.optProb.comm.rank == 0:
            # By default no hot start
            self.hotStart = None

            # Determine if we want to do a hot start:
            if hotStart is not None:
                # Now, if if the hot start file and the history are
                # the SAME, we don't allow that. We will create a copy
                # of the hotStart file and use *that* instead.
                if storeHistory == hotStart:
                    if os.path.exists(hotStart):
                        fname = tempfile.mktemp()
                        shutil.copyfile(storeHistory, fname)
                        self.hotStart = History(fname, temp=True, flag="r")
                else:
                    if os.path.exists(hotStart):
                        self.hotStart = History(hotStart, temp=False, flag="r")
                    else:
                        pyOptSparseWarning("Hot start file does not exist. Performing a regular start")

            self.storeHistory = False
            if storeHistory:
                self.hist = History(storeHistory, flag="n", optProb=self.optProb)
                self.storeHistory = True

                if self.hotStart is not None:
                    # we set the DVs to the _initial_ values of the hotstart history file
                    # we need major=False here since not all optimizers support major iteration counting
                    # even though in theory the first call counter should always be major
                    init_DV = self.hotStart.getValues(
                        names=self.hotStart.getDVNames(), callCounters=[0], major=False, allowSens=True
                    )
                    self.optProb.setDVs(init_DV)
                    # we also save these metadata values
                    # into the new history file
                    for key in ["varInfo", "conInfo", "objInfo", "optProb"]:
                        val = self.hotStart.read(key)
                        if val is not None:
                            self.hist.writeData(key, val)
                    self._setMetadata()
                    self.hist.writeData("metadata", self.metadata)
        self.optProb.comm.Barrier()

    def _masterFunc(self, x: ndarray, evaluate: List[str]):
        """
        This is the master function that **ALL** optimizers call from
        the specific signature functions. The reason for this is that
        we can generically do the hot-start replay, history storage,
        timing and possibly caching once for all optimizers. It also
        takes care of the MPI communication that allows the optimizer
        to run on one process only, but within a larger MPI context.

        It does add one additional level of call, but we think it is
        well worth it for reduce code duplication

        Parameters
        ----------
        x : array
            This is the raw x-array data from the optimizer
        evaluate : list of strings
            This list contains at least one of 'fobj', 'fcon', 'gobj'
            or 'gcon'. This list tells this function which of the
            values is required on return
        """

        # We are hot starting, we should be able to read the required
        # information out of the hot start file, process it and then
        # fire it back to the specific optimizer
        timeA = time.time()
        if self.hotStart:

            # This is a very inexpensive check to see if point exists
            if self.hotStart.pointExists(self.callCounter):
                # Read the actual data for this point:
                data = self.hotStart.read(self.callCounter)

                # Get the x-value and (de)process
                xuser_ref = self.optProb.processXtoVec(data["xuser"])

                # Validated x-point point to use:
                xuser_vec = self.optProb._mapXtoUser(x)
                if np.isclose(xuser_vec, xuser_ref, rtol=EPS, atol=EPS).all():

                    # However, we may need a sens that *isn't* in the
                    # the dictionary:
                    funcs = None
                    funcsSens = None
                    validPoint = True
                    if "fobj" in evaluate or "fcon" in evaluate:
                        funcs = data["funcs"]

                    if "gobj" in evaluate or "gcon" in evaluate:
                        if "funcsSens" in data:
                            funcsSens = data["funcsSens"]
                        else:
                            validPoint = False

                    # Only continue if valid:
                    if validPoint:
                        if self.storeHistory:
                            # Just dump the (exact) dictionary back out:
                            data["isMajor"] = False
                            self.hist.write(self.callCounter, data)

                        fail = data["fail"]
                        returns = []

                        # Process constraints/objectives
                        if funcs is not None:
                            self.optProb.evaluateLinearConstraints(xuser_vec, funcs)
                            fcon = self.optProb.processContoVec(funcs)
                            fobj = self.optProb.processObjtoVec(funcs)
                            if "fobj" in evaluate:
                                returns.append(fobj)
                            if "fcon" in evaluate:
                                returns.append(fcon)

                        # Process gradients if we have them
                        if funcsSens is not None:
                            gobj = self.optProb.processObjectiveGradient(funcsSens)
                            gcon = self.optProb.processConstraintJacobian(funcsSens)
                            gcon = self._convertJacobian(gcon)

                            if "gobj" in evaluate:
                                returns.append(gobj)
                            if "gcon" in evaluate:
                                returns.append(gcon)

                        # We can now safely increment the call counter
                        self.callCounter += 1
                        returns.append(fail)
                        self.interfaceTime += time.time() - timeA
                        return returns
                    # end if (valid point -> all data present)
                # end if (x's match)
            # end if (point exists)

            # We have used up all the information in hot start so we
            # can close the hot start file
            self.hotStart.close()
            self.hotStart = None
        # end if (hot starting)

        # Now we have to actually run our function...this is where the
        # MPI gets a little tricky. Up until now, only the root proc
        # has called up to here...the rest of them are waiting at a
        # broadcast to know what to do.

        args = [x, evaluate]

        # Broadcast the type of call (0 means regular call)
        self.optProb.comm.bcast(0, root=0)

        # Now broadcast out the required arguments:
        self.optProb.comm.bcast(args)

        result = self._masterFunc2(*args)
        self.interfaceTime += time.time() - timeA
        return result

    def _masterFunc2(self, x, evaluate, writeHist=True):
        """
        Another shell function. This function is now actually called
        on all the processors.
        """

        # Our goal in this function is to return the values requested
        # in 'evaluate' for the corresponding x. We have to be a
        # little cheeky here since some optimizers will make multiple
        # call backs with the same x, one for the objective and one
        # for the constraint. We therefore at the end of each function
        # or sensitivity call we cache the x value and the fobj, fcon,
        # gobj, and gcon values such that on the next pass we can just
        # read them and return.

        xuser_vec = self.optProb._mapXtoUser(x)
        xuser = self.optProb.processXtoDict(xuser_vec)

        masterFail = 0

        # Set basic parameters in history
        hist = {"xuser": xuser}
        returns = []
        # Start with fobj:
        if "fobj" in evaluate:
            if not np.isclose(x, self.cache["x"], atol=EPS, rtol=EPS).all():
                timeA = time.time()
                args = self.optProb.objFun(xuser)
                if isinstance(args, tuple):
                    funcs = args[0]
                    fail = args[1]
                elif args is None:
                    raise Error(
                        (
                            "No return values from user supplied objective function. "
                            + "The function must return 'funcs' or 'funcs, fail'"
                        )
                    )
                else:
                    funcs = args
                    fail = 0

                self.userObjTime += time.time() - timeA
                self.userObjCalls += 1

                # Discard zero imaginary components in funcs
                for key, val in funcs.items():
                    funcs[key] = np.real(val)

                # Store user values
                self.cache["funcs"] = copy.deepcopy(funcs)

                # Process constraints/objectives
                self.optProb.evaluateLinearConstraints(xuser_vec, funcs)
                fcon = self.optProb.processContoVec(funcs)
                fobj = self.optProb.processObjtoVec(funcs)
                # Now clear out gobj and gcon in the cache since these
                # are out of date and set the current ones
                self.cache["gobj"] = None
                self.cache["gcon"] = None
                self.cache["x"] = x.copy()
                self.cache["fobj"] = copy.deepcopy(fobj)
                self.cache["fcon"] = copy.deepcopy(fcon)

                # Update fail flag
                masterFail = max(masterFail, fail)

            # fobj is now in cache
            returns.append(self.cache["fobj"])
            hist["funcs"] = self.cache["funcs"]

        if "fcon" in evaluate:
            if not np.isclose(x, self.cache["x"], atol=EPS, rtol=EPS).all():
                timeA = time.time()

                args = self.optProb.objFun(xuser)
                if isinstance(args, tuple):
                    funcs = args[0]
                    fail = args[1]
                elif args is None:
                    raise Error(
                        (
                            "No return values from user supplied objective function. "
                            + "The function must return 'funcs' *OR* 'funcs, fail'"
                        )
                    )
                else:
                    funcs = args
                    fail = 0

                self.userObjTime += time.time() - timeA
                self.userObjCalls += 1

                # Discard zero imaginary components in funcs
                for key, val in funcs.items():
                    funcs[key] = np.real(val)

                # Store user values
                self.cache["funcs"] = copy.deepcopy(funcs)

                # Process constraints/objectives
                self.optProb.evaluateLinearConstraints(xuser_vec, funcs)
                fcon = self.optProb.processContoVec(funcs)
                fobj = self.optProb.processObjtoVec(funcs)
                # Now clear out gobj and gcon in the cache since these
                # are out of date and set the current ones
                self.cache["gobj"] = None
                self.cache["gcon"] = None
                self.cache["x"] = x.copy()
                self.cache["fobj"] = copy.deepcopy(fobj)
                self.cache["fcon"] = copy.deepcopy(fcon)

                # Update fail flag
                masterFail = max(masterFail, fail)

            # fcon is now in cache
            returns.append(self.cache["fcon"])
            hist["funcs"] = self.cache["funcs"]

        if "gobj" in evaluate:
            if not np.isclose(x, self.cache["x"], atol=EPS, rtol=EPS).all():
                # Previous evaluated point is *different* than the
                # point requested for the derivative. Recursively call
                # the routine with ['fobj', and 'fcon']
                self._masterFunc2(x, ["fobj", "fcon"], writeHist=False)
                # We *don't* count that extra call, since that will
                # screw up the numbering...so we subtract the last call.
                self.callCounter -= 1
            # Now, the point has been evaluated correctly so we
            # determine if we have to run the sens calc:

            if self.cache["gobj"] is None:
                timeA = time.time()
                args = self.sens(xuser, self.cache["funcs"])

                if isinstance(args, tuple):
                    funcsSens = args[0]
                    fail = args[1]
                elif args is None:
                    raise Error(
                        (
                            "No return values from user supplied sensitivity function. "
                            + "The function must return 'funcsSens' or 'funcsSens, fail'"
                        )
                    )
                else:
                    funcsSens = args
                    fail = 0

                self.userSensTime += time.time() - timeA
                self.userSensCalls += 1

                # User values are stored immediately
                self.cache["funcsSens"] = copy.deepcopy(funcsSens)

                # Process objective gradient for optimizer
                gobj = self.optProb.processObjectiveGradient(funcsSens)

                # Process constraint gradients for optimizer
                gcon = self.optProb.processConstraintJacobian(funcsSens)
                gcon = self._convertJacobian(gcon)

                # Set the cache values:
                self.cache["gobj"] = gobj.copy()
                self.cache["gcon"] = gcon.copy()

                # Update fail flag
                masterFail = max(masterFail, fail)

            # gobj is now in the cache
            returns.append(self.cache["gobj"])
            if self.storeSens:
                hist["funcsSens"] = self.cache["funcsSens"]

        if "gcon" in evaluate:
            if not np.isclose(x, self.cache["x"], atol=EPS, rtol=EPS).all():
                # Previous evaluated point is *different* than the
                # point requested for the derivative. Recursively call
                # the routine with ['fobj', and 'fcon']
                self._masterFunc2(x, ["fobj", "fcon"], writeHist=False)
                # We *don't* count that extra call, since that will
                # screw up the numbering...so we subtract the last call.
                self.callCounter -= 1
            # Now, the point has been evaluated correctly so we
            # determine if we have to run the sens calc:
            if self.cache["gcon"] is None:
                timeA = time.time()

                args = self.sens(xuser, self.cache["funcs"])

                if isinstance(args, tuple):
                    funcsSens = args[0]
                    fail = args[1]
                elif args is None:
                    raise Error(
                        (
                            "No return values from user supplied sensitivity function. "
                            + "The function must 'return 'funcsSens' or 'funcsSens, fail'"
                        )
                    )
                else:
                    funcsSens = args
                    fail = 0

                self.userSensTime += time.time() - timeA
                self.userSensCalls += 1

                # User values are stored immediately
                self.cache["funcsSens"] = copy.deepcopy(funcsSens)

                # Process objective gradient for optimizer
                gobj = self.optProb.processObjectiveGradient(funcsSens)

                # Process constraint gradients for optimizer
                gcon = self.optProb.processConstraintJacobian(funcsSens)
                gcon = self._convertJacobian(gcon)

                # Set cache values
                self.cache["gobj"] = gobj.copy()
                self.cache["gcon"] = gcon.copy()

                # Update fail flag
                masterFail = max(masterFail, fail)

            # gcon is now in the cache
            returns.append(self.cache["gcon"])
            if self.storeSens:
                hist["funcsSens"] = self.cache["funcsSens"]

        # Put the fail flag in the history:
        hist["fail"] = masterFail

        # Save information about major iteration counting (only matters for SNOPT).
        if self.name == "SNOPT":
            hist["isMajor"] = False  # this will be updated in _snstop if it is major
        else:
            hist["isMajor"] = True  # for other optimizers we assume everything's major

        # Add constraint and variable bounds at beginning of optimization.
        # This info is used for visualization using OptView.
        if self.callCounter == 0 and self.optProb.comm.rank == 0:
            conInfo = OrderedDict()
            varInfo = OrderedDict()
            objInfo = OrderedDict()

            # Cycle through constraints adding the bounds
            for key in self.optProb.constraints.keys():
                if not self.optProb.constraints[key].linear:
                    lower = self.optProb.constraints[key].lower
                    upper = self.optProb.constraints[key].upper
                    scale = self.optProb.constraints[key].scale
                    conInfo[key] = {"lower": lower, "upper": upper, "scale": scale}

            # Cycle through variables and add the bounds
            for dvGroup in self.optProb.variables:
                varInfo[dvGroup] = {"lower": [], "upper": [], "scale": []}
                for var in self.optProb.variables[dvGroup]:
                    if var.type == "c":
                        varInfo[dvGroup]["lower"].append(var.lower / var.scale)
                        varInfo[dvGroup]["upper"].append(var.upper / var.scale)
                        varInfo[dvGroup]["scale"].append(var.scale)

            for objKey in self.optProb.objectives.keys():
                objInfo[objKey] = {"scale": self.optProb.objectives[objKey].scale}

            # There is a special write for the bounds data
            if self.storeHistory:
                self.hist.writeData("varInfo", varInfo)
                self.hist.writeData("conInfo", conInfo)
                self.hist.writeData("objInfo", objInfo)
                self._setMetadata()
                self.hist.writeData("metadata", self.metadata)
                self.hist.writeData("optProb", self.optProb)

        # Write history if necessary
        if self.optProb.comm.rank == 0 and writeHist and self.storeHistory:
            self.hist.write(self.callCounter, hist)

        # We can now safely increment the call counter
        self.callCounter += 1

        # Tack the fail flag on at the end
        returns.append(masterFail)

        return returns

    def _internalEval(self, x):
        """
        Special internal evaluation for optimizers that have a
        separate callback for each constraint"""

        fobj, fcon, gobj, gcon, fail = self._masterFunc(x, ["fobj", "fcon", "gobj", "gcon"])

        self.storedData["x"] = x.copy()
        self.storedData["fobj"] = fobj
        self.storedData["fcon"] = fcon.copy()
        self.storedData["gobj"] = gobj.copy()
        self.storedData["gcon"] = gcon.copy()

    def _checkEval(self, x):
        """Special check to be used with _internalEval()"""
        if self.storedData["x"] is None:
            return True
        elif (self.storedData["x"] == x).all():
            return False
        else:
            return True

    def _convertJacobian(self, gcon_csr_in):
        """
        Convert gcon which is a coo matrix into the format we need.

        The returned Jacobian gcon is the data only, not a dictionary.
        """

        # Now, gcon is a CSR sparse matrix.  Depending on what the
        # optimizer wants, we will convert. The conceivable options
        # are: dense (most), csc (snopt), csr (???), or coo (IPOPT)

        if self.optProb.nCon > 0:
            # Extract the rows we need:
            gcon_csr = extractRows(gcon_csr_in, self.optProb.jacIndices)

            # Apply factor scaling because of constraint sign changes
            scaleRows(gcon_csr, self.optProb.fact)

            # Now convert to final format:
            if self.jacType == "dense2d":
                gcon = convertToDense(gcon_csr)
            elif self.jacType == "csc":
                if self._jac_map_csr_to_csc is None:
                    self._jac_map_csr_to_csc = mapToCSC(gcon_csr)
                gcon = gcon_csr["csr"][IDATA][self._jac_map_csr_to_csc[IDATA]]
            elif self.jacType == "csr":
                pass
            elif self.jacType == "coo":
                gcon = convertToCOO(gcon_csr)
                gcon = gcon["coo"][IDATA]
        if self.optProb.dummyConstraint:
            gcon = gcon_csr_in["csr"][IDATA]
        return gcon

    def _waitLoop(self):
        """Non-root processors go into this waiting loop while the
        root proc does all the work in the optimization algorithm"""

        mode = None
        info = None
        while True:
            # * Note*: No checks for MPI here since this code is
            # * only run in parallel, which assumes mpi4py is working

            # Receive mode and quit if mode is -1:
            mode = self.optProb.comm.bcast(mode, root=0)
            if mode == -1:
                break

            # Otherwise receive info from shell function
            info = self.optProb.comm.bcast(info, root=0)

            # Call the generic internal function. We don't care
            # about return values on these procs
            self._masterFunc2(*info)

    def _setInitialCacheValues(self):
        """
        Once we know that the optProb has been set, we populate the
        cache with a magic number. If the starting points for your
        optimization is -9999999999 then you out of luck!
        """
        self.cache["x"] = -999999999 * np.ones(self.optProb.ndvs)

    def _assembleContinuousVariables(self):
        """
        Utility function for assembling the design variables. Most
        optimizers here use continuous variables so this chunk of code
        can be reused.
        """
        blx = []
        bux = []
        xs = []
        for dvGroup in self.optProb.variables:
            for var in self.optProb.variables[dvGroup]:
                if var.type == "c":
                    blx.append(var.lower)
                    bux.append(var.upper)
                    xs.append(var.value)

                else:
                    raise Error("%s cannot handle integer or discrete design variables" % self.name)

        blx = np.array(blx)
        bux = np.array(bux)
        xs = np.array(xs)

        return blx, bux, xs

    def _assembleConstraints(self):
        """
        Utility function for assembling the design variables. Most
        optimizers here use continuous variables so this chunk of code
        can be reused.
        """

        # Constraints Handling -- make sure nonlinear constraints
        # go first -- this is particular to slsqp
        blc = []
        buc = []

        for key in self.optProb.constraints.keys():
            if not self.optProb.constraints[key].linear:
                blc.extend(self.optProb.constraints[key].lower)
                buc.extend(self.optProb.constraints[key].upper)

        for key in self.optProb.constraints.keys():
            if self.optProb.constraints[key].linear:
                blc.extend(self.optProb.constraints[key].lower)
                buc.extend(self.optProb.constraints[key].upper)

        if self.unconstrained:
            blc.append(-INFINITY)
            buc.append(INFINITY)

        ncon = len(blc)
        blc = np.array(blc)
        buc = np.array(buc)

        return ncon, blc, buc

    def _assembleObjective(self):
        """
        Utility function for assembling the design variables. Most
        optimizers here use continuous variables so this chunk of code
        can be reused.
        """

        nobj = len(self.optProb.objectives.keys())
        ff = []
        if nobj == 0:
            raise Error("No objective function was supplied! One can be added using a call to optProb.addObj()")
        for objKey in self.optProb.objectives:
            ff.append(self.optProb.objectives[objKey].value)

        return np.real(np.squeeze(ff))

    def _createSolution(self, optTime, sol_inform, obj, xopt, multipliers=None) -> Solution:
        """
        Generic routine to create the solution after an optimizer
        finishes.
        """
<<<<<<< HEAD
        sol = Solution(self.optProb, optTime, sol_inform)
        sol.userObjTime = self.userObjTime
        sol.userSensTime = self.userSensTime
        sol.userObjCalls = self.userObjCalls
        sol.userSensCalls = self.userSensCalls
        sol.interfaceTime = self.interfaceTime - self.userSensTime - self.userObjTime
        sol.optCodeTime = sol.optTime - self.interfaceTime
        fStar = self.optProb._mapObjtoUser(obj)
        sol.fStar = self.optProb.processObjtoDict(fStar, scaled=False)
=======
        fStar = self.optProb._mapObjtoUser(obj)
>>>>>>> 781643d0
        xuser = self.optProb._mapXtoUser(xopt)
        xStar = self.optProb.processXtoDict(xuser)

        if multipliers is not None:
            multipliers = self.optProb.processContoDict(multipliers, scaled=True, multipliers=True)

            # objective scaling
            if len(self.optProb.objectives.keys()) == 1:  # we assume there is only one objective
                obj = list(self.optProb.objectives.keys())[0]
                for con in multipliers.keys():
                    multipliers[con] /= self.optProb.objectives[obj].scale
        # construct info dict
        info = {
            "optTime": optTime,
            "userObjTime": self.userObjTime,
            "userSensTime": self.userSensTime,
            "userObjCalls": self.userObjCalls,
            "userSensCalls": self.userSensCalls,
            "interfaceTime": self.interfaceTime - self.userSensTime - self.userObjTime,
            "optCodeTime": optTime - self.interfaceTime,
        }
        sol = Solution(self.optProb, xStar, fStar, multipliers, sol_inform, info)

        return sol

    def _communicateSolution(self, sol: Optional[Solution]) -> Solution:
        """
        Broadcast the solution from the root proc back to everyone. We
        have to be a little careful since we can't in general
        broadcast the function and comm so we have to set manually after the broadcast.
        """

        if sol is not None:
            sol.comm = None
        commSol = self.optProb.comm.bcast(sol)
        commSol.objFun = self.optProb.objFun
        commSol.comm = self.optProb.comm

        return commSol

    def _setMetadata(self):
        """
        This function is used to set the self.metadata object.
        Importantly, this sets the startTime, so should be called just before the start
        of the optimization. endTime should be directly appended to the dictionary
        after optimization finishes.
        """
        options = copy.deepcopy(self.options)

        from .__init__ import __version__  # importing the pyoptsparse version

        # we store the metadata now, and write it later in optimizer calls
        # since we need the runtime at the end of optimization
        self.metadata = {
            "version": __version__,
            "optimizer": self.name,
            "optVersion": self.version,
            "optName": self.optProb.name,
            "nprocs": MPI.COMM_WORLD.size,
            "optOptions": options,
            "startTime": datetime.datetime.now().strftime("%Y-%m-%d %H:%M:%S"),
        }

    def _on_setOption(self, name, value):
        """
        Set Optimizer Option Value (Optimizer Specific Routine)
        """
        pass

    def setOption(self, name, value=None):
        """
        Generic routine for all option setting. The routine does
        error checking on the type of the value.

        Parameters
        ----------
        name : str
            Name of the option to set
        value : varies
            Variable value to set.
        """

        super().setOption(name, value)
        # Now call the optimizer specific routine
        self._on_setOption(name, value)

    def _on_getOption(self, name):
        """
        Routine to be implemented by optimizer
        """
        pass

    def getOption(self, name):
        """
        Return the optimizer option value for name

        Parameters
        ----------
        name : str
            name of option for which to retrieve value

        Returns
        -------
        value : varies
            value of option for 'name'
        """

        # Call the optimizer specific routine
        self._on_getOption(name)

        return super().getOption(name)

    def _on_getInform(self, info):
        """
        Routine to be implemented by optimizer
        """
        try:
            return self.informs[info]
        except KeyError:
            return f"Unknown Exit Status, Exit Code {info}"

    def getInform(self, infocode=None):
        """
        Get optimizer result inform code at exit

        Parameters
        ----------
        infocode : int
            Integer information code
        """

        if infocode is None:
            return self.informs
        else:
            return self._on_getInform(infocode)


# =============================================================================
# Generic OPT Constructor
# =============================================================================


def OPT(optName, *args, **kwargs):
    """
    This is a simple utility function that enables creating an
    optimizer based on the 'optName' string. This can be useful for
    doing optimization studies with respect to optimizer since you
    don't need massive if-statements.

    Parameters
    ----------
    optName : str
       String identifying the optimizer to create

    *args, **kwargs : varies
       Passed to optimizer creation.

    Returns
    -------
    opt : pyOpt_optimizer inherited optimizer
       The desired optimizer
    """

    optName = optName.lower()
    optList = ["snopt", "ipopt", "slsqp", "nlpqlp", "conmin", "nsga2", "psqp", "alpso", "paropt"]
    if optName == "snopt":
        from .pySNOPT.pySNOPT import SNOPT as opt
    elif optName == "ipopt":
        from .pyIPOPT.pyIPOPT import IPOPT as opt
    elif optName == "slsqp":
        from .pySLSQP.pySLSQP import SLSQP as opt
    elif optName == "nlpqlp":
        from .pyNLPQLP.pyNLPQLP import NLPQLP as opt
    elif optName == "psqp":
        from .pyPSQP.pyPSQP import PSQP as opt
    elif optName == "conmin":
        from .pyCONMIN.pyCONMIN import CONMIN as opt
    elif optName == "nsga2":
        from .pyNSGA2.pyNSGA2 import NSGA2 as opt
    elif optName == "alpso":
        from .pyALPSO.pyALPSO import ALPSO as opt
    elif optName == "paropt":
        from .pyParOpt.ParOpt import ParOpt as opt
    else:
        raise Error(
            "The optimizer specified in 'optName' was not recognized. "
            + f"The current list of supported optimizers is: {optList}"
        )

    # Create the optimizer and return it
    return opt(*args, **kwargs)<|MERGE_RESOLUTION|>--- conflicted
+++ resolved
@@ -762,19 +762,7 @@
         Generic routine to create the solution after an optimizer
         finishes.
         """
-<<<<<<< HEAD
-        sol = Solution(self.optProb, optTime, sol_inform)
-        sol.userObjTime = self.userObjTime
-        sol.userSensTime = self.userSensTime
-        sol.userObjCalls = self.userObjCalls
-        sol.userSensCalls = self.userSensCalls
-        sol.interfaceTime = self.interfaceTime - self.userSensTime - self.userObjTime
-        sol.optCodeTime = sol.optTime - self.interfaceTime
         fStar = self.optProb._mapObjtoUser(obj)
-        sol.fStar = self.optProb.processObjtoDict(fStar, scaled=False)
-=======
-        fStar = self.optProb._mapObjtoUser(obj)
->>>>>>> 781643d0
         xuser = self.optProb._mapXtoUser(xopt)
         xStar = self.optProb.processXtoDict(xuser)
 
